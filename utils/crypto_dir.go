package utils

import (
	"context"
	"fmt"
	"os"
	"path"

	"github.com/openshift-kni/lifecycle-agent/api/seedreconfig"
	"github.com/openshift-kni/lifecycle-agent/internal/common"
	runtimeclient "sigs.k8s.io/controller-runtime/pkg/client"
)

const (
<<<<<<< HEAD
	cryptoDirMode    = 0o600
	passwordHashFile = "kubeadmin-password-hash.txt"
=======
	cryptoDirMode = 0o600
	pwHashFile    = "kubeadmin-password-hash.txt"
>>>>>>> 29ce8412
)

func SeedReconfigurationKubeconfigRetentionToCryptoDir(cryptoDir string, kubeconfigCryptoRetention *seedreconfig.KubeConfigCryptoRetention) error {
	if err := os.MkdirAll(cryptoDir, os.ModePerm); err != nil {
		return fmt.Errorf("error creating %s: %w", cryptoDir, err)
	}

	if err := os.WriteFile(path.Join(cryptoDir, "admin-kubeconfig-client-ca.crt"),
		[]byte(kubeconfigCryptoRetention.KubeAPICrypto.ClientAuthCrypto.AdminCACertificate), cryptoDirMode); err != nil {
		return fmt.Errorf("error writing admin-kubeconfig-client-ca.crt: %w", err)
	}

	if err := os.WriteFile(path.Join(cryptoDir, "loadbalancer-serving-signer.key"),
		[]byte(kubeconfigCryptoRetention.KubeAPICrypto.ServingCrypto.LoadbalancerSignerPrivateKey), cryptoDirMode); err != nil {
		return fmt.Errorf("error writing loadbalancer-serving-signer.key: %w", err)
	}

	if err := os.WriteFile(path.Join(cryptoDir, "localhost-serving-signer.key"),
		[]byte(kubeconfigCryptoRetention.KubeAPICrypto.ServingCrypto.LocalhostSignerPrivateKey), cryptoDirMode); err != nil {
		return fmt.Errorf("error writing localhost-serving-signer.key: %w", err)
	}

	if err := os.WriteFile(path.Join(cryptoDir, "service-network-serving-signer.key"),
		[]byte(kubeconfigCryptoRetention.KubeAPICrypto.ServingCrypto.ServiceNetworkSignerPrivateKey), cryptoDirMode); err != nil {
		return fmt.Errorf("error writing service-network-serving-signer.key: %w", err)
	}

	if err := os.WriteFile(path.Join(cryptoDir, "ingresskey-ingress-operator.key"),
		[]byte(kubeconfigCryptoRetention.IngresssCrypto.IngressCA), cryptoDirMode); err != nil {
		return fmt.Errorf("error writing ingresskey-ingress-operator.key: %w", err)
	}

	return nil
}

func SeedReconfigurationKubeconfigRetentionFromCluster(ctx context.Context, client runtimeclient.Client) (*seedreconfig.KubeConfigCryptoRetention, error) {
	var kubeconfigCryptoRetention seedreconfig.KubeConfigCryptoRetention

	adminKubeConfigClientCA, err := GetConfigMapData(ctx, "admin-kubeconfig-client-ca", "openshift-config", "ca-bundle.crt", client)
	if err != nil {
		return nil, err
	}

	loadbalancerServingSignerPrivateKey, err := GetSecretData(ctx, "loadbalancer-serving-signer", "openshift-kube-apiserver-operator", "tls.key", client)
	if err != nil {
		return nil, err
	}

	localhostServingSignerKey, err := GetSecretData(ctx, "localhost-serving-signer", "openshift-kube-apiserver-operator", "tls.key", client)
	if err != nil {
		return nil, err
	}

	serviceNetworkServingSignerKey, err := GetSecretData(ctx, "service-network-serving-signer", "openshift-kube-apiserver-operator", "tls.key", client)
	if err != nil {
		return nil, err
	}

	ingressKey, err := GetSecretData(ctx, "router-ca", "openshift-ingress-operator", "tls.key", client)
	if err != nil {
		return nil, err
	}

	kubeconfigCryptoRetention.KubeAPICrypto.ServingCrypto.LoadbalancerSignerPrivateKey = seedreconfig.PEM(loadbalancerServingSignerPrivateKey)
	kubeconfigCryptoRetention.KubeAPICrypto.ServingCrypto.LocalhostSignerPrivateKey = seedreconfig.PEM(localhostServingSignerKey)
	kubeconfigCryptoRetention.KubeAPICrypto.ServingCrypto.ServiceNetworkSignerPrivateKey = seedreconfig.PEM(serviceNetworkServingSignerKey)
	kubeconfigCryptoRetention.KubeAPICrypto.ClientAuthCrypto.AdminCACertificate = seedreconfig.PEM(adminKubeConfigClientCA)
	kubeconfigCryptoRetention.IngresssCrypto.IngressCA = seedreconfig.PEM(ingressKey)

	return &kubeconfigCryptoRetention, nil
}

func BackupKubeconfigCrypto(ctx context.Context, client runtimeclient.Client, cryptoDir string) error {
	if err := os.MkdirAll(cryptoDir, os.ModePerm); err != nil {
		return fmt.Errorf("error creating %s: %w", cryptoDir, err)
	}

	adminKubeConfigClientCA, err := GetConfigMapData(ctx, "admin-kubeconfig-client-ca", "openshift-config", "ca-bundle.crt", client)
	if err != nil {
		return fmt.Errorf("failed to get configMap data with adminKubeConfigClientCA: %w", err)
	}
	p := path.Join(cryptoDir, "admin-kubeconfig-client-ca.crt")
	if err := os.WriteFile(p, []byte(adminKubeConfigClientCA), cryptoDirMode); err != nil {
		return fmt.Errorf("failed to admin-kubeconfig-client-ca.crt to path %s: %w", p, err)
	}

	for _, cert := range common.CertPrefixes {
		servingSignerKey, err := GetSecretData(ctx, cert, "openshift-kube-apiserver-operator", "tls.key", client)
		if err != nil {
			return fmt.Errorf("failed to get secret data with servingSignerKey: %w", err)
		}
		curP := path.Join(cryptoDir, cert+".key")
		if err := os.WriteFile(curP, []byte(servingSignerKey), cryptoDirMode); err != nil {
			return fmt.Errorf("failed write to .key file to path %s: %w", curP, err)
		}
	}

	ingressOperatorKey, err := GetSecretData(ctx, "router-ca", "openshift-ingress-operator", "tls.key", client)
	if err != nil {
		return fmt.Errorf("failed to get secret data with ingressOperatorKey: %w", err)
	}
	p = path.Join(cryptoDir, "ingresskey-ingress-operator.key")
	if err := os.WriteFile(p, []byte(ingressOperatorKey), cryptoDirMode); err != nil {
		return fmt.Errorf("failed to ingresskey-ingress-operator.key to path %s: %w", p, err)
	}

	return nil
}

func BackupKubeadminPasswordHash(ctx context.Context, client runtimeclient.Client, cryptoDir string) (bool, error) {
	password, err := GetSecretData(ctx, "kubeadmin", "kube-system", "kubeadmin", client)
	if err != nil {
		if runtimeclient.IgnoreNotFound(err) == nil {
			return false, nil
		}

		return false, fmt.Errorf("failed to get kubeadmin password: %w", err)
	}

<<<<<<< HEAD
	if err := os.WriteFile(path.Join(cryptoDir, passwordHashFile), []byte(password), cryptoDirMode); err != nil {
=======
	if err := os.WriteFile(path.Join(cryptoDir, pwHashFile), []byte(password), cryptoDirMode); err != nil {
>>>>>>> 29ce8412
		return false, fmt.Errorf("failed to write kubeadmin password hash: %w", err)
	}

	return true, nil
}

func LoadKubeadminPasswordHash(cryptoDir string) (string, error) {
<<<<<<< HEAD
	if _, err := os.Stat(path.Join(cryptoDir, passwordHashFile)); err != nil {
=======
	if _, err := os.Stat(path.Join(cryptoDir, pwHashFile)); err != nil {
>>>>>>> 29ce8412
		if os.IsNotExist(err) {
			return "", nil
		}

		return "", fmt.Errorf("failed to check if kubeadmin password hash exists: %w", err)
	}

<<<<<<< HEAD
	password, err := os.ReadFile(path.Join(cryptoDir, passwordHashFile))
=======
	password, err := os.ReadFile(path.Join(cryptoDir, pwHashFile))
>>>>>>> 29ce8412
	if err != nil {
		return "", fmt.Errorf("failed to read kubeadmin password hash: %w", err)
	}

	return string(password), err
}<|MERGE_RESOLUTION|>--- conflicted
+++ resolved
@@ -12,13 +12,8 @@
 )
 
 const (
-<<<<<<< HEAD
-	cryptoDirMode    = 0o600
-	passwordHashFile = "kubeadmin-password-hash.txt"
-=======
 	cryptoDirMode = 0o600
 	pwHashFile    = "kubeadmin-password-hash.txt"
->>>>>>> 29ce8412
 )
 
 func SeedReconfigurationKubeconfigRetentionToCryptoDir(cryptoDir string, kubeconfigCryptoRetention *seedreconfig.KubeConfigCryptoRetention) error {
@@ -138,11 +133,7 @@
 		return false, fmt.Errorf("failed to get kubeadmin password: %w", err)
 	}
 
-<<<<<<< HEAD
-	if err := os.WriteFile(path.Join(cryptoDir, passwordHashFile), []byte(password), cryptoDirMode); err != nil {
-=======
 	if err := os.WriteFile(path.Join(cryptoDir, pwHashFile), []byte(password), cryptoDirMode); err != nil {
->>>>>>> 29ce8412
 		return false, fmt.Errorf("failed to write kubeadmin password hash: %w", err)
 	}
 
@@ -150,11 +141,7 @@
 }
 
 func LoadKubeadminPasswordHash(cryptoDir string) (string, error) {
-<<<<<<< HEAD
-	if _, err := os.Stat(path.Join(cryptoDir, passwordHashFile)); err != nil {
-=======
 	if _, err := os.Stat(path.Join(cryptoDir, pwHashFile)); err != nil {
->>>>>>> 29ce8412
 		if os.IsNotExist(err) {
 			return "", nil
 		}
@@ -162,11 +149,7 @@
 		return "", fmt.Errorf("failed to check if kubeadmin password hash exists: %w", err)
 	}
 
-<<<<<<< HEAD
-	password, err := os.ReadFile(path.Join(cryptoDir, passwordHashFile))
-=======
 	password, err := os.ReadFile(path.Join(cryptoDir, pwHashFile))
->>>>>>> 29ce8412
 	if err != nil {
 		return "", fmt.Errorf("failed to read kubeadmin password hash: %w", err)
 	}
