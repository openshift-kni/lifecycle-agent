--- conflicted
+++ resolved
@@ -17,11 +17,7 @@
     features.operators.openshift.io/token-auth-aws: "false"
     features.operators.openshift.io/token-auth-azure: "false"
     features.operators.openshift.io/token-auth-gcp: "false"
-<<<<<<< HEAD
-    olm.skipRange: '>=4.14.0 <4.15.0'
-=======
     olm.skipRange: '>=4.14.0 <4.16.0'
->>>>>>> 29ce8412
     operatorframework.io/suggested-namespace: openshift-lifecycle-agent
     operatorframework.io/suggested-namespace-template: |-
       {
@@ -40,11 +36,7 @@
     support: Red Hat
   labels:
     operatorframework.io/arch.amd64: supported
-<<<<<<< HEAD
-  name: lifecycle-agent.v4.15.0
-=======
   name: lifecycle-agent.v4.16.0
->>>>>>> 29ce8412
   namespace: openshift-lifecycle-agent
 spec:
   apiservicedefinitions: {}
@@ -62,42 +54,8 @@
         name: ""
         version: v1
       specDescriptors:
-<<<<<<< HEAD
-      - displayName: Additional Images
-        path: additionalImages
-      - displayName: Name
-        path: additionalImages.name
-        x-descriptors:
-        - urn:alm:descriptor:com.tectonic.ui:text
-      - displayName: Namespace
-        path: additionalImages.namespace
-        x-descriptors:
-        - urn:alm:descriptor:com.tectonic.ui:text
       - displayName: Auto Rollback On Failure
         path: autoRollbackOnFailure
-      - description: DisabledForPostRebootConfig when set to true, disables automatic
-          rollback when the reconfiguration of the cluster fails upon the first reboot.
-        displayName: Disabled For Post Reboot Config
-        path: autoRollbackOnFailure.disabledForPostRebootConfig
-        x-descriptors:
-        - urn:alm:descriptor:com.tectonic.ui:booleanSwitch
-      - description: DisabledForUpgradeCompletion when set to true, disables automatic
-          rollback after the Lifecycle Agent reports a failed upgrade upon completion.
-        displayName: Disabled For Upgrade Completion
-        path: autoRollbackOnFailure.disabledForUpgradeCompletion
-        x-descriptors:
-        - urn:alm:descriptor:com.tectonic.ui:booleanSwitch
-      - description: DisabledInitMonitor when set to true, disables automatic rollback
-          when the upgrade does not complete after reboot within the time frame specified
-          in the initMonitorTimeoutSeconds field.
-        displayName: Disabled Init Monitor
-        path: autoRollbackOnFailure.disabledInitMonitor
-        x-descriptors:
-        - urn:alm:descriptor:com.tectonic.ui:booleanSwitch
-=======
-      - displayName: Auto Rollback On Failure
-        path: autoRollbackOnFailure
->>>>>>> 29ce8412
       - description: InitMonitorTimeoutSeconds defines the time frame in seconds.
           If not defined or set to 0, the default value of 1800 seconds (30 minutes)
           is used.
