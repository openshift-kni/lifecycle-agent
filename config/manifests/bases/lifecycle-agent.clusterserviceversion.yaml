apiVersion: operators.coreos.com/v1alpha1
kind: ClusterServiceVersion
metadata:
  annotations:
    alm-examples: '[]'
    capabilities: Basic Install
    containerImage: quay.io/openshift-kni/lifecycle-agent-operator
    description: The Lifecycle Agent for OpenShift provides local lifecycle management
      services for Single Node Openshift (SNO) clusters.
    features.operators.openshift.io/cnf: "false"
    features.operators.openshift.io/cni: "false"
    features.operators.openshift.io/csi: "false"
    features.operators.openshift.io/disconnected: "true"
    features.operators.openshift.io/fips-compliant: "true"
    features.operators.openshift.io/proxy-aware: "true"
    features.operators.openshift.io/tls-profiles: "false"
    features.operators.openshift.io/token-auth-aws: "false"
    features.operators.openshift.io/token-auth-azure: "false"
    features.operators.openshift.io/token-auth-gcp: "false"
<<<<<<< HEAD
    olm.skipRange: '>=4.14.0 <4.15.0'
=======
    olm.skipRange: '>=4.14.0 <4.17.0'
>>>>>>> 8662ded5
    operatorframework.io/suggested-namespace: openshift-lifecycle-agent
    operatorframework.io/suggested-namespace-template: |-
      {
        "apiVersion": "v1",
        "kind": "Namespace",
        "metadata": {
          "name": "openshift-lifecycle-agent",
          "annotations": {
            "workload.openshift.io/allowed": "management"
          }
        }
      }
    operators.openshift.io/infrastructure-features: '["disconnected"]'
    provider: Red Hat
    repository: https://github.com/openshift-kni/lifecycle-agent
    support: Red Hat
  labels:
    operatorframework.io/arch.amd64: supported
  name: lifecycle-agent.v4.17.0
  namespace: openshift-lifecycle-agent
spec:
  apiservicedefinitions: {}
  customresourcedefinitions:
    owned:
    - description: ImageBasedUpgrade is the Schema for the ImageBasedUpgrades API
      displayName: Image-based Cluster Upgrade
      kind: ImageBasedUpgrade
      name: imagebasedupgrades.lca.openshift.io
      resources:
      - kind: Deployment
        name: ""
        version: apps/v1
      - kind: Namespace
        name: ""
        version: v1
      specDescriptors:
      - displayName: Auto Rollback On Failure
        path: autoRollbackOnFailure
      - description: InitMonitorTimeoutSeconds defines the time frame in seconds.
          If not defined or set to 0, the default value of 1800 seconds (30 minutes)
          is used.
        displayName: Init Monitor Timeout Seconds
        path: autoRollbackOnFailure.initMonitorTimeoutSeconds
        x-descriptors:
        - urn:alm:descriptor:com.tectonic.ui:number
      - description: ExtraManifests defines the list of ConfigMap resources that contain
          the user-specific extra manifests to be applied during the upgrade post-pivot
          stage. Users can also add their custom catalog sources that may want to
          retain after the upgrade.
        displayName: Extra Manifests
        path: extraManifests
      - displayName: Name
        path: extraManifests[0].name
        x-descriptors:
        - urn:alm:descriptor:com.tectonic.ui:text
      - displayName: Namespace
        path: extraManifests[0].namespace
        x-descriptors:
        - urn:alm:descriptor:com.tectonic.ui:text
      - description: OADPContent defines the list of ConfigMap resources that contain
          the OADP Backup and Restore CRs.
        displayName: OADP Content
        path: oadpContent
      - displayName: Name
        path: oadpContent[0].name
        x-descriptors:
        - urn:alm:descriptor:com.tectonic.ui:text
      - displayName: Namespace
        path: oadpContent[0].namespace
        x-descriptors:
        - urn:alm:descriptor:com.tectonic.ui:text
      - displayName: Seed Image Reference
        path: seedImageRef
      - description: Image defines the full pull-spec of the seed container image
          to use.
        displayName: Image
        path: seedImageRef.image
        x-descriptors:
        - urn:alm:descriptor:com.tectonic.ui:text
      - description: PullSecretRef defines the reference to a secret with credentials
          to pull container images.
        displayName: Pull Secret Reference
        path: seedImageRef.pullSecretRef
      - displayName: Name
        path: seedImageRef.pullSecretRef.name
        x-descriptors:
        - urn:alm:descriptor:com.tectonic.ui:text
      - description: Version defines the target platform version. The value must match
          the version of the seed image.
        displayName: Version
        path: seedImageRef.version
        x-descriptors:
        - urn:alm:descriptor:com.tectonic.ui:text
      - displayName: Stage
        path: stage
      statusDescriptors:
      - displayName: Conditions
        path: conditions
        x-descriptors:
        - urn:alm:descriptor:io.kubernetes.conditions
      - displayName: Valid Next Stage
        path: validNextStages
      version: v1
    - description: SeedGenerator is the Schema for the seedgenerators API
      displayName: Seed Generator
      kind: SeedGenerator
      name: seedgenerators.lca.openshift.io
      resources:
      - kind: Namespace
        name: ""
        version: v1
      specDescriptors:
      - description: RecertImage defines the full pull-spec of the recert container
          image to use.
        displayName: Recert Image
        path: recertImage
        x-descriptors:
        - urn:alm:descriptor:com.tectonic.ui:text
      - description: SeedImage defines the full pull-spec of the seed container image
          to be created.
        displayName: Seed Image
        path: seedImage
        x-descriptors:
        - urn:alm:descriptor:com.tectonic.ui:text
      statusDescriptors:
      - displayName: Conditions
        path: conditions
        x-descriptors:
        - urn:alm:descriptor:io.kubernetes.conditions
      - displayName: Status
        path: observedGeneration
      version: v1
  description: "# Lifecycle Agent for OpenShift\nThe Lifecycle Agent for OpenShift
    provides local lifecycle management services \nfor Single Node Openshift (SNO)
    clusters.\n\n## Where to find more information\nYou can find additional guidance
    in the [agent repository](https://github.com/openshift-kni/lifecycle-agent).\n"
  displayName: Openshift Lifecycle Agent
  icon:
  - base64data: PHN2ZyBpZD0iTGF5ZXJfMSIgZGF0YS1uYW1lPSJMYXllciAxIiB4bWxucz0iaHR0cDovL3d3dy53My5vcmcvMjAwMC9zdmciIHZpZXdCb3g9IjAgMCAxOTIgMTQ1Ij48ZGVmcz48c3R5bGU+LmNscy0xe2ZpbGw6I2UwMDt9PC9zdHlsZT48L2RlZnM+PHRpdGxlPlJlZEhhdC1Mb2dvLUhhdC1Db2xvcjwvdGl0bGU+PHBhdGggZD0iTTE1Ny43Nyw2Mi42MWExNCwxNCwwLDAsMSwuMzEsMy40MmMwLDE0Ljg4LTE4LjEsMTcuNDYtMzAuNjEsMTcuNDZDNzguODMsODMuNDksNDIuNTMsNTMuMjYsNDIuNTMsNDRhNi40Myw2LjQzLDAsMCwxLC4yMi0xLjk0bC0zLjY2LDkuMDZhMTguNDUsMTguNDUsMCwwLDAtMS41MSw3LjMzYzAsMTguMTEsNDEsNDUuNDgsODcuNzQsNDUuNDgsMjAuNjksMCwzNi40My03Ljc2LDM2LjQzLTIxLjc3LDAtMS4wOCwwLTEuOTQtMS43My0xMC4xM1oiLz48cGF0aCBjbGFzcz0iY2xzLTEiIGQ9Ik0xMjcuNDcsODMuNDljMTIuNTEsMCwzMC42MS0yLjU4LDMwLjYxLTE3LjQ2YTE0LDE0LDAsMCwwLS4zMS0zLjQybC03LjQ1LTMyLjM2Yy0xLjcyLTcuMTItMy4yMy0xMC4zNS0xNS43My0xNi42QzEyNC44OSw4LjY5LDEwMy43Ni41LDk3LjUxLjUsOTEuNjkuNSw5MCw4LDgzLjA2LDhjLTYuNjgsMC0xMS42NC01LjYtMTcuODktNS42LTYsMC05LjkxLDQuMDktMTIuOTMsMTIuNSwwLDAtOC40MSwyMy43Mi05LjQ5LDI3LjE2QTYuNDMsNi40MywwLDAsMCw0Mi41Myw0NGMwLDkuMjIsMzYuMywzOS40NSw4NC45NCwzOS40NU0xNjAsNzIuMDdjMS43Myw4LjE5LDEuNzMsOS4wNSwxLjczLDEwLjEzLDAsMTQtMTUuNzQsMjEuNzctMzYuNDMsMjEuNzdDNzguNTQsMTA0LDM3LjU4LDc2LjYsMzcuNTgsNTguNDlhMTguNDUsMTguNDUsMCwwLDEsMS41MS03LjMzQzIyLjI3LDUyLC41LDU1LC41LDc0LjIyYzAsMzEuNDgsNzQuNTksNzAuMjgsMTMzLjY1LDcwLjI4LDQ1LjI4LDAsNTYuNy0yMC40OCw1Ni43LTM2LjY1LDAtMTIuNzItMTEtMjcuMTYtMzAuODMtMzUuNzgiLz48L3N2Zz4=
    mediatype: image/svg+xml
  install:
    spec:
      deployments: null
    strategy: ""
  installModes:
  - supported: true
    type: OwnNamespace
  - supported: false
    type: SingleNamespace
  - supported: false
    type: MultiNamespace
  - supported: false
    type: AllNamespaces
  keywords:
  - upgrade
  links:
  - name: Lifecycle Agent
    url: https://lifecycle-agent.domain
  maturity: alpha
  provider:
    name: Red Hat
  replaces: lifecycle-agent.v0.0.0
  version: 0.0.1<|MERGE_RESOLUTION|>--- conflicted
+++ resolved
@@ -17,11 +17,7 @@
     features.operators.openshift.io/token-auth-aws: "false"
     features.operators.openshift.io/token-auth-azure: "false"
     features.operators.openshift.io/token-auth-gcp: "false"
-<<<<<<< HEAD
-    olm.skipRange: '>=4.14.0 <4.15.0'
-=======
     olm.skipRange: '>=4.14.0 <4.17.0'
->>>>>>> 8662ded5
     operatorframework.io/suggested-namespace: openshift-lifecycle-agent
     operatorframework.io/suggested-namespace-template: |-
       {
