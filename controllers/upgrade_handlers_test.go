--- conflicted
+++ resolved
@@ -940,12 +940,9 @@
 			name: "extraManifests return error",
 			args: args{ibu: &lcav1alpha1.ImageBasedUpgrade{}},
 			checkHealthReturn: func(ctx context.Context, c client.Reader, l logr.Logger) error {
-<<<<<<< HEAD
-=======
 				return nil
 			},
 			ensureOadpConfigurationReturn: func() error {
->>>>>>> 29ce8412
 				return nil
 			},
 			applyPolicyManifestsReturn: func() error {
@@ -977,19 +974,8 @@
 			name: "RestoreOadpConfigurations return error",
 			args: args{ibu: &lcav1alpha1.ImageBasedUpgrade{}},
 			checkHealthReturn: func(ctx context.Context, c client.Reader, l logr.Logger) error {
-<<<<<<< HEAD
-				return nil
-			},
-			applyPolicyManifestsReturn: func() error {
-				return nil
-			},
-			applyExtraManifestsReturn: func() error {
-				return nil
-			},
-=======
-				return nil
-			},
->>>>>>> 29ce8412
+				return nil
+			},
 			ensureOadpConfigurationReturn: func() error {
 				return backuprestore.NewBRStorageBackendUnavailableError("error RestoreOadpConfigurations")
 			},
