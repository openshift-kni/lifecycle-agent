--- conflicted
+++ resolved
@@ -44,11 +44,7 @@
 	"sigs.k8s.io/controller-runtime/pkg/controller/controllerutil"
 )
 
-<<<<<<< HEAD
-func getJob(ctx context.Context, c client.Client) (*batchv1.Job, error) {
-=======
 func GetJob(ctx context.Context, c client.Client) (*batchv1.Job, error) {
->>>>>>> 29ce8412
 	job := &batchv1.Job{}
 	if err := c.Get(ctx, types.NamespacedName{
 		Name:      LcaPrecacheJobName,
@@ -75,38 +71,6 @@
 	return configMap
 }
 
-<<<<<<< HEAD
-func validateJobConfig(ctx context.Context, c client.Client, imageList []string) error {
-	job, err := getJob(ctx, c)
-	if err != nil {
-		if !k8serrors.IsNotFound(err) {
-			return err
-		}
-	}
-	if job != nil {
-		return errors.New("precaching job already exists, cannot create new job")
-	}
-
-	cm, err := common.GetConfigMap(ctx, c, v1alpha1.ConfigMapRef{
-		Name:      LcaPrecacheConfigMapName,
-		Namespace: common.LcaNamespace,
-	})
-	if err != nil && !k8serrors.IsNotFound(err) {
-		return fmt.Errorf("failed to get precache configMap: %w", err)
-	}
-	if cm != nil {
-		return errors.New("precaching configmap already exists, cannot create new job")
-	}
-
-	if len(imageList) < 1 {
-		return errors.New("no images specified for precaching")
-	}
-
-	return nil
-}
-
-=======
->>>>>>> 29ce8412
 func renderJob(config *Config, log logr.Logger, ibu *v1alpha1.ImageBasedUpgrade, scheme *runtime.Scheme) (*batchv1.Job, error) {
 
 	var ValidIoNiceClasses = []int{IoNiceClassNone, IoNiceClassRealTime, IoNiceClassBestEffort, IoNiceClassIdle}
@@ -258,15 +222,6 @@
 	if err := ctrl.SetControllerReference(ibu, job, scheme); err != nil {
 		return nil, fmt.Errorf("failed to set controller reference: %w", err)
 	}
-<<<<<<< HEAD
-
-	// set finalizer
-	controllerutil.AddFinalizer(job, LcaPrecacheFinalizer)
-
-	return job, nil
-}
-=======
->>>>>>> 29ce8412
 
 	// set finalizer
 	controllerutil.AddFinalizer(job, LcaPrecacheFinalizer)
@@ -283,11 +238,7 @@
 		},
 	}
 
-<<<<<<< HEAD
-	if err := c.Delete(ctx, &cm, generateDeleteOptions()); err != nil {
-=======
 	if err := c.Delete(ctx, &cm, common.GenerateDeleteOptions()); err != nil {
->>>>>>> 29ce8412
 		if !k8serrors.IsNotFound(err) {
 			return fmt.Errorf("failed to delete configMaps: %w", err)
 		}
@@ -308,11 +259,7 @@
 			Namespace: common.LcaNamespace,
 		},
 	}
-<<<<<<< HEAD
-	if err := c.Delete(ctx, &precache, generateDeleteOptions()); err != nil {
-=======
 	if err := c.Delete(ctx, &precache, common.GenerateDeleteOptions()); err != nil {
->>>>>>> 29ce8412
 		if !k8serrors.IsNotFound(err) {
 			return fmt.Errorf("failed to job: %w", err)
 		}
@@ -323,11 +270,7 @@
 
 // removePrecacheFinalizer remove the finalizer if present
 func removePrecacheFinalizer(ctx context.Context, c client.Client) error {
-<<<<<<< HEAD
-	precache, err := getJob(ctx, c)
-=======
 	precache, err := GetJob(ctx, c)
->>>>>>> 29ce8412
 	if err != nil {
 		if k8serrors.IsNotFound(err) {
 			return nil
