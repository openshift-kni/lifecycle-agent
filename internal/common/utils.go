--- conflicted
+++ resolved
@@ -143,20 +143,12 @@
 	return retry.OnError(backoff, isConflictOrRetriable, fn) //nolint:wrapcheck
 }
 
-<<<<<<< HEAD
-func isRetriable(err error) bool {
-=======
 func IsRetriable(err error) bool {
->>>>>>> 29ce8412
 	return apierrors.IsInternalError(err) || apierrors.IsServiceUnavailable(err) || net.IsConnectionRefused(err)
 }
 
 func RetryOnRetriable(backoff wait.Backoff, fn func() error) error {
-<<<<<<< HEAD
-	return retry.OnError(backoff, isRetriable, fn) //nolint:wrapcheck
-=======
 	return retry.OnError(backoff, IsRetriable, fn) //nolint:wrapcheck
->>>>>>> 29ce8412
 }
 
 func GetDesiredStaterootName(ibu *v1alpha1.ImageBasedUpgrade) string {
